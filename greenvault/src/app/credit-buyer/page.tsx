'use client';

import { useState, useEffect } from 'react';
import Link from 'next/link';
import Navigation from '@/components/Navigation';

interface CarbonGoal {
  id: string;
  targetAmount: number;
  currentAmount: number;
  period: 'monthly' | 'yearly';
  deadline: string;
}

interface Purchase {
  id: string;
  projectName: string;
  amount: number;
  price: number;
  date: string;
  status: 'completed' | 'pending';
}

interface CarbonCredit {
  id: string;
  projectName: string;
  co2Amount: number;
  location: string;
  price: number;
  verified: boolean;
  projectType: string;
  description: string;
}

export default function CreditBuyerDashboard() {
  const [isMounted, setIsMounted] = useState(false);
  const [currentGoal, setCurrentGoal] = useState<CarbonGoal>({
    id: '1',
    targetAmount: 5,
    currentAmount: 2.3,
    period: 'monthly',
    deadline: '2025-08-31'
  });

  const [recentPurchases, setRecentPurchases] = useState<Purchase[]>([]);

  const [recommendedCredits] = useState<CarbonCredit[]>([
    {
      id: '1',
      projectName: 'Mangrove Restoration',
      co2Amount: 1.2,
      location: 'Philippines',
      price: 22,
      verified: true,
      projectType: 'Ecosystem Restoration',
      description: 'Coastal ecosystem restoration supporting local communities'
    },
    {
      id: '2',
      projectName: 'Wind Energy Project',
      co2Amount: 2.5,
      location: 'Morocco',
      price: 19,
      verified: true,
      projectType: 'Renewable Energy',
      description: 'Clean wind energy for rural communities'
    }
  ]);

<<<<<<< HEAD
  const [ownedNFTs, setOwnedNFTs] = useState<OwnedNFT[]>([]);
  // Load ownedNFTs and recentPurchases from localStorage (simulate demo)
  useEffect(() => {
    if (typeof window !== 'undefined') {
      const storedNFTs = localStorage.getItem('purchasedNFTs');
      if (storedNFTs) {
        try {
          setOwnedNFTs(JSON.parse(storedNFTs));
        } catch {
          setOwnedNFTs([]);
        }
      } else {
        setOwnedNFTs([]);
      }

      const storedPurchases = localStorage.getItem('recentPurchases');
      if (storedPurchases) {
        try {
          setRecentPurchases(JSON.parse(storedPurchases));
        } catch {
          setRecentPurchases([]);
        }
      } else {
        setRecentPurchases([]);
      }
    }
  }, []);

=======
>>>>>>> 273be855
  const [showGoalModal, setShowGoalModal] = useState(false);
  const [newGoalTarget, setNewGoalTarget] = useState(5);
  const [newGoalPeriod, setNewGoalPeriod] = useState<'monthly' | 'yearly'>('monthly');

  const progressPercentage = (currentGoal.currentAmount / currentGoal.targetAmount) * 100;
  const remainingAmount = currentGoal.targetAmount - currentGoal.currentAmount;
  const totalSpent = recentPurchases.reduce((sum, purchase) => sum + (purchase.amount * purchase.price), 0);

  useEffect(() => {
    setIsMounted(true);
  }, []);

  const updateGoal = () => {
    setCurrentGoal({
      ...currentGoal,
      targetAmount: newGoalTarget,
      period: newGoalPeriod
    });
    setShowGoalModal(false);
  };

  return (
    <Navigation>
      {/* Main Content */}
      <main className="max-w-6xl mx-auto px-4 py-8">
        {/* Welcome Section */}
        <div className="mb-8">
          <h1 className="text-3xl font-bold mb-2">Carbon Offset Dashboard</h1>
          <p className="text-gray-600">Track your environmental impact and offset goals.</p>
        </div>

        {/* Current Goal Section */}
        <div className="border border-black p-6 mb-8">
          <div className="flex justify-between items-start mb-4">
            <div>
              <h2 className="text-xl font-bold mb-2">Current Offset Goal</h2>
              <p className="text-sm text-gray-600">
                {currentGoal.targetAmount} tons CO₂ • {currentGoal.period} • Due: {new Date(currentGoal.deadline).toLocaleDateString()}
              </p>
            </div>
            <button
              onClick={() => setShowGoalModal(true)}
              className="text-sm border border-black px-4 py-2 hover:bg-black hover:text-white transition-colors"
            >
              Update Goal
            </button>
          </div>

          {/* Progress Bar */}
          <div className="mb-4">
            <div className="flex justify-between text-sm mb-2">
              <span>Progress: {currentGoal.currentAmount} / {currentGoal.targetAmount} tons</span>
              <span>{Math.round(progressPercentage)}% Complete</span>
            </div>
            <div className="w-full bg-gray-200 h-4 border border-black">
              <div 
                className="bg-green-600 h-full transition-all duration-300"
                style={{ width: `${Math.min(progressPercentage, 100)}%` }}
              />
            </div>
          </div>

          <div className="grid grid-cols-1 md:grid-cols-3 gap-4">
            <div className="text-center">
              <p className="text-2xl font-bold text-green-600">{currentGoal.currentAmount}</p>
              <p className="text-sm text-gray-600">Tons Offset</p>
            </div>
            <div className="text-center">
              <p className="text-2xl font-bold text-orange-600">{remainingAmount.toFixed(1)}</p>
              <p className="text-sm text-gray-600">Tons Remaining</p>
            </div>
            <div className="text-center">
              <p className="text-2xl font-bold">${totalSpent}</p>
              <p className="text-sm text-gray-600">Total Spent</p>
            </div>
          </div>
        </div>

       
        {/* Recommended Credits */}
        <div className="mb-8">
          <div className="flex justify-between items-center mb-4">
            <h2 className="text-xl font-bold">Recommended for You</h2>
            <Link href="/credit-buyer/marketplace" className="text-sm hover:underline">
              View All
            </Link>
          </div>
          
          <div className="grid grid-cols-1 md:grid-cols-2 gap-6">
            {recommendedCredits.map((credit) => (
              <div key={credit.id} className="border border-black p-6">
                <div className="flex justify-between items-start mb-4">
                  <div>
                    <h3 className="font-semibold mb-1">{credit.projectName}</h3>
                    <p className="text-sm text-gray-600">{credit.location} • {credit.projectType}</p>
                  </div>
                  {credit.verified && (
                    <span className="text-green-600 text-xs font-medium">✓ Verified</span>
                  )}
                </div>
                
                <p className="text-sm mb-4">{credit.description}</p>
                
                <div className="flex justify-between items-center">
                  <div>
                    <p className="font-semibold">{credit.co2Amount} tons CO₂</p>
                    <p className="text-sm text-gray-600">${credit.price} per ton</p>
                  </div>
                  <button className="bg-black text-white px-4 py-2 text-sm hover:bg-white hover:text-black border border-black transition-colors">
                    Buy Now
                  </button>
                </div>
              </div>
            ))}
          </div>
        </div>

        {/* Recent Purchases */}
        <div className="border border-black">
          <div className="bg-gray-50 px-6 py-4 border-b border-black">
            <h2 className="text-xl font-bold">Recent Purchases</h2>
          </div>
          <div className="overflow-x-auto">
            <table className="w-full">
              <thead className="border-b border-black">
                <tr>
                  <th className="text-left p-4 font-semibold">Project</th>
                  <th className="text-left p-4 font-semibold">Amount</th>
                  <th className="text-left p-4 font-semibold">Price</th>
                  <th className="text-left p-4 font-semibold">Date</th>
                  <th className="text-left p-4 font-semibold">Status</th>
                </tr>
              </thead>
              <tbody>
                {recentPurchases.map((purchase, index) => (
                  <tr key={purchase.id} className={index % 2 === 0 ? 'bg-gray-50' : 'bg-white'}>
                    <td className="p-4 font-medium">{purchase.projectName}</td>
                    <td className="p-4 text-sm">{purchase.amount} tons CO₂</td>
                    <td className="p-4 text-sm">${purchase.price}/ton</td>
                    <td className="p-4 text-sm">{new Date(purchase.date).toLocaleDateString()}</td>
                    <td className="p-4">
                      <span className={`px-2 py-1 rounded text-xs font-medium ${
                        purchase.status === 'completed' 
                          ? 'text-green-600 bg-green-100' 
                          : 'text-orange-600 bg-orange-100'
                      }`}>
                        {purchase.status.toUpperCase()}
                      </span>
                    </td>
                  </tr>
                ))}
              </tbody>
            </table>
          </div>
        </div>
      </main>

      {/* Update Goal Modal */}
      {showGoalModal && (
        <div className="fixed inset-0 bg-black bg-opacity-50 flex items-center justify-center z-50">
          <div className="bg-white p-8 max-w-md w-full mx-4 border border-black">
            <h2 className="text-xl font-bold mb-4">Update Offset Goal</h2>
            
            <div className="mb-4">
              <label className="block text-sm font-medium mb-2">Target Amount (tons CO₂)</label>
              <input
                type="number"
                value={newGoalTarget}
                onChange={(e) => setNewGoalTarget(Number(e.target.value))}
                className="w-full p-2 border border-black"
                min="0.1"
                step="0.1"
              />
            </div>
            
            <div className="mb-6">
              <label className="block text-sm font-medium mb-2">Period</label>
              <select
                value={newGoalPeriod}
                onChange={(e) => setNewGoalPeriod(e.target.value as 'monthly' | 'yearly')}
                className="w-full p-2 border border-black"
              >
                <option value="monthly">Monthly</option>
                <option value="yearly">Yearly</option>
              </select>
            </div>
            
            <div className="flex gap-4">
              <button
                onClick={updateGoal}
                className="flex-1 bg-black text-white py-3 px-4 border border-black hover:bg-white hover:text-black transition-colors"
              >
                Update Goal
              </button>
              <button
                onClick={() => setShowGoalModal(false)}
                className="flex-1 bg-white text-black py-3 px-4 border border-black hover:bg-black hover:text-white transition-colors"
              >
                Cancel
              </button>
            </div>
          </div>
        </div>
      )}
    </Navigation>
  );
}<|MERGE_RESOLUTION|>--- conflicted
+++ resolved
@@ -67,7 +67,7 @@
     }
   ]);
 
-<<<<<<< HEAD
+
   const [ownedNFTs, setOwnedNFTs] = useState<OwnedNFT[]>([]);
   // Load ownedNFTs and recentPurchases from localStorage (simulate demo)
   useEffect(() => {
@@ -96,8 +96,7 @@
     }
   }, []);
 
-=======
->>>>>>> 273be855
+
   const [showGoalModal, setShowGoalModal] = useState(false);
   const [newGoalTarget, setNewGoalTarget] = useState(5);
   const [newGoalPeriod, setNewGoalPeriod] = useState<'monthly' | 'yearly'>('monthly');
