'use client';

import { useState, useEffect } from 'react';
import Link from 'next/link';
import Navigation from '@/components/Navigation';
import { 
  useBuyCarbonCredit, 
  useListCarbonCredit, 
  useMarketplaceStats,
  useUserCredits,
  useRegisterProject,
  useMintCarbonCredit
} from '@/lib/useSmartContract';

interface CarbonCredit {
  id: string;
  projectName: string;
  co2Amount: number;
  location: string;
  price: number;
  verified: boolean;
  description: string;
  projectType: string;
}

export default function MarketplacePage() {
  // Smart contract hooks
  const { execute: buyCredit, loading: buyLoading, error: buyError } = useBuyCarbonCredit();
  const { execute: listCredit, loading: listLoading, error: listError } = useListCarbonCredit();
  const { execute: registerProject, loading: registerLoading, error: registerError } = useRegisterProject();
  const { execute: mintCredit, loading: mintLoading, error: mintError } = useMintCarbonCredit();
  const { data: marketStats, loading: statsLoading } = useMarketplaceStats();
  
  // Form states
  const [newProjectForm, setNewProjectForm] = useState({
    projectId: '',
    name: '',
    description: '',
    location: '',
    projectType: 0,
    co2ReductionCapacity: 0,
    price: 0,
    oracleDataSource: '',
  });

  const [credits] = useState<CarbonCredit[]>([
    {
      id: '1',
      projectName: 'Amazon Rainforest Conservation',
      co2Amount: 1.5,
      location: 'Brazil',
      price: 25,
      verified: true,
      description: 'Supporting indigenous communities in preserving 10,000 hectares of rainforest',
      projectType: 'Forest Conservation'
    },
    {
      id: '2',
      projectName: 'Solar Farm Initiative',
      co2Amount: 2.0,
      location: 'Kenya',
      price: 18,
      verified: true,
      description: 'Clean energy generation providing power to rural communities',
      projectType: 'Renewable Energy'
    },
    {
      id: '3',
      projectName: 'Mangrove Restoration',
      co2Amount: 1.2,
      location: 'Philippines',
      price: 22,
      verified: true,
      description: 'Coastal ecosystem restoration and community livelihood support',
      projectType: 'Ecosystem Restoration'
    },
    {
      id: '4',
      projectName: 'Wind Power Development',
      co2Amount: 3.0,
      location: 'Morocco',
      price: 20,
      verified: false,
      description: 'Large-scale wind energy infrastructure development',
      projectType: 'Renewable Energy'
    }
  ]);

  const [filter, setFilter] = useState('All');
  const [showListForm, setShowListForm] = useState(false);
  const [notification, setNotification] = useState<{type: 'success' | 'error', message: string} | null>(null);

  const projectTypes = ['All', 'Forest Conservation', 'Renewable Energy', 'Ecosystem Restoration'];

  const filteredCredits = filter === 'All' 
    ? credits 
    : credits.filter(c => c.projectType === filter);

  // Handle credit purchase with smart contract
  const handlePurchase = async (creditId: string, price: number) => {
    try {
      setNotification(null);
      
      // Convert price to appropriate units (assuming SUI units)
      const paymentAmount = Math.floor(price * 1000000000); // Convert to mist units
      
      const result = await buyCredit(creditId, paymentAmount);
      
      if (result.success) {
        setNotification({
          type: 'success',
          message: `Successfully purchased credit ${creditId}! Transaction: ${result.txDigest?.slice(0, 10)}...`
        });
      } else {
        setNotification({
          type: 'error',
          message: result.error || 'Purchase failed'
        });
      }
    } catch (error) {
      setNotification({
        type: 'error',
        message: 'Transaction failed. Please try again.'
      });
    }
  };

  // Handle new project registration
  const handleCreateProject = async (e: React.FormEvent) => {
    e.preventDefault();
    
    try {
      setNotification(null);
      
      const projectData = {
        projectId: newProjectForm.projectId || `PRJ_${Date.now()}`,
        name: newProjectForm.name,
        description: newProjectForm.description,
        location: newProjectForm.location,
        projectType: newProjectForm.projectType,
        co2ReductionCapacity: newProjectForm.co2ReductionCapacity,
        oracleDataSource: newProjectForm.oracleDataSource || 'default_oracle',
      };
      
      const result = await registerProject(projectData);
      
      if (result.success) {
        setNotification({
          type: 'success',
          message: `Project registered successfully! Transaction: ${result.txDigest?.slice(0, 10)}...`
        });
        
        // Reset form
        setNewProjectForm({
          projectId: '',
          name: '',
          description: '',
          location: '',
          projectType: 0,
          co2ReductionCapacity: 0,
          price: 0,
          oracleDataSource: '',
        });
        setShowListForm(false);
      } else {
        setNotification({
          type: 'error',
          message: result.error || 'Project registration failed'
        });
      }
    } catch (error) {
      setNotification({
        type: 'error',
        message: 'Project registration failed. Please try again.'
      });
    }
  };

  // Clear notification after 5 seconds
  useEffect(() => {
    if (notification) {
      const timer = setTimeout(() => setNotification(null), 5000);
      return () => clearTimeout(timer);
    }
  }, [notification]);

  return (
    <Navigation>
      <main className="max-w-6xl mx-auto px-4 py-8">
        {/* Notification */}
        {notification && (
          <div className={`mb-4 p-4 border ${
            notification.type === 'success' 
              ? 'border-green-500 bg-green-50 text-green-800' 
              : 'border-red-500 bg-red-50 text-red-800'
          }`}>
            <p>{notification.message}</p>
          </div>
        )}

        <div className="flex justify-between items-center mb-8">
          <div>
            <h1 className="text-3xl font-bold mb-2">Carbon Credit Marketplace</h1>
            <p className="text-gray-600">Verified carbon offset projects as NFTs</p>
            {statsLoading && <p className="text-sm text-gray-500">Loading marketplace stats...</p>}
          </div>
          <button
            onClick={() => setShowListForm(true)}
            className="bg-black text-white px-6 py-2 border border-black hover:bg-white hover:text-black transition-colors"
            disabled={registerLoading}
          >
            {registerLoading ? 'Creating...' : 'Register New Project'}
          </button>
        </div>

        {/* Filter */}
        <div className="flex gap-2 mb-6 overflow-x-auto">
          {projectTypes.map(type => (
            <button
              key={type}
              onClick={() => setFilter(type)}
              className={`px-4 py-2 border border-black whitespace-nowrap ${
                filter === type 
                  ? 'bg-black text-white' 
                  : 'bg-white text-black hover:bg-black hover:text-white'
              } transition-colors`}
            >
              {type}
            </button>
          ))}
        </div>

        {/* New Project Registration Form */}
        {showListForm && (
          <div className="border border-black p-6 mb-6 bg-gray-50">
            <h3 className="text-lg font-bold mb-4">Register New Carbon Credit Project</h3>
            <form onSubmit={handleCreateProject}>
              <div className="grid md:grid-cols-2 gap-4 mb-4">
                <input
                  type="text"
                  placeholder="Project Name"
                  value={newProjectForm.name}
                  onChange={(e) => setNewProjectForm(prev => ({ ...prev, name: e.target.value }))}
                  className="border border-black px-3 py-2 bg-white text-black focus:outline-none focus:ring-1 focus:ring-black"
                  required
                />
                <input
                  type="text"
                  placeholder="Location"
                  value={newProjectForm.location}
                  onChange={(e) => setNewProjectForm(prev => ({ ...prev, location: e.target.value }))}
                  className="border border-black px-3 py-2 bg-white text-black focus:outline-none focus:ring-1 focus:ring-black"
                  required
                />
                <input
                  type="number"
                  placeholder="CO2 Reduction Capacity (tons)"
                  value={newProjectForm.co2ReductionCapacity || ''}
                  onChange={(e) => setNewProjectForm(prev => ({ ...prev, co2ReductionCapacity: parseInt(e.target.value) || 0 }))}
                  className="border border-black px-3 py-2 bg-white text-black focus:outline-none focus:ring-1 focus:ring-black"
                  required
                />
                <select 
                  value={newProjectForm.projectType}
                  onChange={(e) => setNewProjectForm(prev => ({ ...prev, projectType: parseInt(e.target.value) }))}
                  className="border border-black px-3 py-2 bg-white text-black focus:outline-none focus:ring-1 focus:ring-black"
                  required
                >
                  <option value={0}>Forest Conservation</option>
                  <option value={1}>Renewable Energy</option>
                  <option value={2}>Ecosystem Restoration</option>
                  <option value={3}>Clean Technology</option>
                </select>
              </div>
              <textarea
                placeholder="Project Description"
                value={newProjectForm.description}
                onChange={(e) => setNewProjectForm(prev => ({ ...prev, description: e.target.value }))}
                rows={3}
                className="w-full border border-black px-3 py-2 mb-4 bg-white text-black focus:outline-none focus:ring-1 focus:ring-black"
                required
              ></textarea>
              <input
                type="text"
                placeholder="Oracle Data Source (optional)"
                value={newProjectForm.oracleDataSource}
                onChange={(e) => setNewProjectForm(prev => ({ ...prev, oracleDataSource: e.target.value }))}
                className="w-full border border-black px-3 py-2 mb-4 bg-white text-black focus:outline-none focus:ring-1 focus:ring-black"
              />
<<<<<<< HEAD
              <input
                type="number"
                placeholder="Price (USD)"
                className="border border-black px-3 py-2 bg-white text-black focus:outline-none focus:ring-1 focus:ring-black"
              />
            </div>
            <select className="w-full border border-black px-3 py-2 mb-4 bg-white text-black focus:outline-none focus:ring-1 focus:ring-black">
              {projectTypes.slice(1).map(type => (
                <option key={`select-${type}`} value={type}>{type}</option>
              ))}
            </select>
            <textarea
              placeholder="Project Description"
              rows={3}
              className="w-full border border-black px-3 py-2 mb-4 bg-white text-black focus:outline-none focus:ring-1 focus:ring-black"
            ></textarea>
            <div className="flex gap-2">
              <button
                onClick={() => setShowListForm(false)}
                className="bg-black text-white px-4 py-2 border border-black hover:bg-white hover:text-black transition-colors"
              >
                List Credit
              </button>
              <button
                onClick={() => setShowListForm(false)}
                className="bg-white text-black px-4 py-2 border border-black hover:bg-black hover:text-white transition-colors"
              >
                Cancel
              </button>
            </div>
=======
              <div className="flex gap-2">
                <button
                  type="submit"
                  disabled={registerLoading}
                  className="bg-black text-white px-4 py-2 border border-black hover:bg-white hover:text-black transition-colors disabled:opacity-50"
                >
                  {registerLoading ? 'Registering...' : 'Register Project'}
                </button>
                <button
                  type="button"
                  onClick={() => setShowListForm(false)}
                  className="bg-white text-black px-4 py-2 border border-black hover:bg-black hover:text-white transition-colors"
                >
                  Cancel
                </button>
              </div>
            </form>
>>>>>>> 43336b8d
          </div>
        )}

        {/* Credits Grid */}
        <div className="grid md:grid-cols-2 lg:grid-cols-3 gap-6">
          {filteredCredits.map(credit => (
            <div key={credit.id} className="border border-black p-6">
              <div className="flex justify-between items-start mb-4">
                <h3 className="text-lg font-bold">{credit.projectName}</h3>
                {credit.verified && (
                  <span className="text-sm bg-green-100 text-green-800 px-2 py-1 border border-green-300">
                    ✓ Verified
                  </span>
                )}
              </div>
              
              <div className="space-y-2 mb-4">
                <p className="text-sm"><strong>Location:</strong> {credit.location}</p>
                <p className="text-sm"><strong>CO2 Offset:</strong> {credit.co2Amount} tons</p>
                <p className="text-sm"><strong>Type:</strong> {credit.projectType}</p>
                <p className="text-sm text-gray-600">{credit.description}</p>
              </div>

              <div className="border-t border-gray-200 pt-4">
                <div className="flex justify-between items-center">
                  <div>
                    <p className="text-xl font-bold">${credit.price}</p>
                    <p className="text-sm text-gray-600">per ton CO2</p>
                  </div>
                  <button
                    onClick={() => handlePurchase(credit.id, credit.price)}
                    disabled={buyLoading}
                    className="bg-black text-white px-4 py-2 border border-black hover:bg-white hover:text-black transition-colors disabled:opacity-50"
                  >
                    {buyLoading ? 'Buying...' : 'Buy Credit'}
                  </button>
                </div>
              </div>
            </div>
          ))}
        </div>

        {filteredCredits.length === 0 && (
          <div className="text-center py-12 border border-black">
            <p className="text-gray-600 mb-4">No carbon credits found in this category</p>
            <button
              onClick={() => setShowListForm(true)}
              className="bg-black text-white px-6 py-2 border border-black hover:bg-white hover:text-black transition-colors"
            >
              List First Credit
            </button>
          </div>
        )}

        {/* Info Section */}
        <div className="mt-12 border-t border-black pt-8">
          <h2 className="text-2xl font-bold mb-4">How Carbon Credits Work</h2>
          <div className="grid md:grid-cols-3 gap-6">
            <div className="border border-black p-4">
              <h3 className="font-bold mb-2">1. Verified Projects</h3>
              <p className="text-sm text-gray-600">All credits come from verified environmental projects with measurable CO2 impact.</p>
            </div>
            <div className="border border-black p-4">
              <h3 className="font-bold mb-2">2. NFT Ownership</h3>
              <p className="text-sm text-gray-600">Each credit is an NFT proving your ownership and environmental contribution.</p>
            </div>
            <div className="border border-black p-4">
              <h3 className="font-bold mb-2">3. Impact Tracking</h3>
              <p className="text-sm text-gray-600">Track your total environmental impact and contribution to global sustainability.</p>
            </div>
          </div>
        </div>
      </main>
    </Navigation>
  );
}<|MERGE_RESOLUTION|>--- conflicted
+++ resolved
@@ -287,38 +287,6 @@
                 onChange={(e) => setNewProjectForm(prev => ({ ...prev, oracleDataSource: e.target.value }))}
                 className="w-full border border-black px-3 py-2 mb-4 bg-white text-black focus:outline-none focus:ring-1 focus:ring-black"
               />
-<<<<<<< HEAD
-              <input
-                type="number"
-                placeholder="Price (USD)"
-                className="border border-black px-3 py-2 bg-white text-black focus:outline-none focus:ring-1 focus:ring-black"
-              />
-            </div>
-            <select className="w-full border border-black px-3 py-2 mb-4 bg-white text-black focus:outline-none focus:ring-1 focus:ring-black">
-              {projectTypes.slice(1).map(type => (
-                <option key={`select-${type}`} value={type}>{type}</option>
-              ))}
-            </select>
-            <textarea
-              placeholder="Project Description"
-              rows={3}
-              className="w-full border border-black px-3 py-2 mb-4 bg-white text-black focus:outline-none focus:ring-1 focus:ring-black"
-            ></textarea>
-            <div className="flex gap-2">
-              <button
-                onClick={() => setShowListForm(false)}
-                className="bg-black text-white px-4 py-2 border border-black hover:bg-white hover:text-black transition-colors"
-              >
-                List Credit
-              </button>
-              <button
-                onClick={() => setShowListForm(false)}
-                className="bg-white text-black px-4 py-2 border border-black hover:bg-black hover:text-white transition-colors"
-              >
-                Cancel
-              </button>
-            </div>
-=======
               <div className="flex gap-2">
                 <button
                   type="submit"
@@ -336,7 +304,6 @@
                 </button>
               </div>
             </form>
->>>>>>> 43336b8d
           </div>
         )}
 
